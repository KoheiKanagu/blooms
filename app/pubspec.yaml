--- conflicted
+++ resolved
@@ -32,12 +32,8 @@
   hooks_riverpod: ^2.6.1
   intl: any
   json_annotation: ^4.9.0
-<<<<<<< HEAD
-  package_info_plus: ^8.1.2
+  package_info_plus: ^8.1.3
   pull_down_button: ^0.10.2
-=======
-  package_info_plus: ^8.1.3
->>>>>>> ddc3318f
   riverpod_annotation: ^2.6.1
   shared_preferences: ^2.3.5
   slang: ^4.4.1
